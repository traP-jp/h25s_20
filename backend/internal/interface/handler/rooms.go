package handler

import (
	"net/http"
	"time"

	"github.com/kaitoyama/kaitoyama-server-template/internal/domain"
	"github.com/kaitoyama/kaitoyama-server-template/openapi/models"
	"github.com/labstack/echo/v4"
)

// GetRooms returns a list of all rooms
func (h *Handler) GetRooms(c echo.Context) error {
	rooms := h.roomUsecase.GetRooms()
	return c.JSON(http.StatusOK, rooms)
}

// PostRoomsRoomIdActions performs an action on a specific room
func (h *Handler) PostRoomsRoomIdActions(c echo.Context, roomId int) error {
	var req models.PostRoomsRoomIdActionsJSONRequestBody
	if err := c.Bind(&req); err != nil {
		return c.JSON(http.StatusBadRequest, map[string]string{
			"error": "Invalid request body",
		})
	}

	// TODO: 実際のユーザー認証を実装した後に、ユーザー情報を取得する
	// 現在はテスト用のプレイヤーを使用
	var mockPlayer = domain.Player{
		ID:       1,
		UserName: "testuser",
	}

	switch req.Action {
	case models.JOIN:
		_, err := h.roomUsecase.AddPlayerToRoom(roomId, mockPlayer)
		if err != nil {
			return c.JSON(http.StatusInternalServerError, map[string]string{
				"error": "Failed to join room: " + err.Error(),
			})
		}
		// WebSocketでルーム全員に通知
		if h.WebSocketHandler != nil {
			h.WebSocketHandler.BroadcastToRoom(roomId, "player_joined", map[string]interface{}{
				"user_id":   mockPlayer.ID,
				"user_name": mockPlayer.UserName,
				"room_id":   roomId,
			})
		}
		return c.NoContent(http.StatusNoContent)

	case models.READY:
		_, err := h.roomUsecase.UpdatePlayerReadyStatus(roomId, mockPlayer.ID, true)
		if err != nil {
			return c.JSON(http.StatusInternalServerError, map[string]string{
				"error": "Failed to update ready status: " + err.Error(),
			})
		}
		// WebSocketでルーム全員に通知
		h.WebSocketHandler.BroadcastToRoom(roomId, "player_ready", map[string]interface{}{
			"user_id":   mockPlayer.ID,
			"user_name": mockPlayer.UserName,
			"room_id":   roomId,
		})
		return c.NoContent(http.StatusNoContent)

	case models.CANCEL:
		_, err := h.roomUsecase.UpdatePlayerReadyStatus(roomId, mockPlayer.ID, false)
		if err != nil {
			return c.JSON(http.StatusInternalServerError, map[string]string{
				"error": "Failed to cancel ready status: " + err.Error(),
			})
		}
		return c.NoContent(http.StatusNoContent)

	case models.START:
		room, err := h.roomUsecase.GetRoomByID(roomId)
		if err != nil {
			return c.JSON(http.StatusNotFound, map[string]string{
				"error": "Room not found",
			})
		}

		// ゲーム開始権限チェック（最初のプレイヤーのみが開始可能）
		firstPlayer := room.GetFirstPlayer()
		if firstPlayer == nil || firstPlayer.ID != mockPlayer.ID {
			return c.JSON(http.StatusForbidden, map[string]string{
				"error": "Only the first player can start the game",
			})
		}

		_, err = h.roomUsecase.StartGame(roomId)
		if err != nil {
			return c.JSON(http.StatusConflict, map[string]string{
				"error": "Cannot start game: " + err.Error(),
			})
		}
<<<<<<< HEAD
		// WebSocketでルーム全員にゲーム開始を通知
		if h.WebSocketHandler != nil {
			h.WebSocketHandler.BroadcastToRoom(roomId, "game_started", map[string]interface{}{
				"room_id": roomId,
				"message": "Game has started",
			})
		}
=======

		// カウントダウンと最初のボード生成を別のgoroutineで実行
		go h.handleGameStart(roomId)

>>>>>>> bdae3b71
		return c.NoContent(http.StatusNoContent)

	case models.ABORT:
		_, err := h.roomUsecase.AbortGame(roomId)
		if err != nil {
			return c.JSON(http.StatusInternalServerError, map[string]string{
				"error": "Failed to abort game: " + err.Error(),
			})
		}
		return c.NoContent(http.StatusNoContent)

	case models.CLOSERESULT:
		_, err := h.roomUsecase.CloseResult(roomId, mockPlayer.ID)
		if err != nil {
			return c.JSON(http.StatusInternalServerError, map[string]string{
				"error": "Failed to close result: " + err.Error(),
			})
		}
		return c.NoContent(http.StatusNoContent)

	default:
		return c.JSON(http.StatusBadRequest, map[string]string{
			"error": "Invalid action",
		})
	}
}

// PostRoomsRoomIdFormulas submits a formula for calculation
func (h *Handler) PostRoomsRoomIdFormulas(c echo.Context, roomId int) error {
	var req models.PostRoomsRoomIdFormulasJSONRequestBody
	if err := c.Bind(&req); err != nil {
		return c.JSON(http.StatusBadRequest, map[string]string{
			"error": "Invalid request body",
		})
	}

	// TODO: 実際のユーザー認証を実装した後に、ユーザー情報を取得する
	mockPlayer := domain.Player{
		ID:       1,
		UserName: "testuser",
	}

	room, err := h.roomUsecase.GetRoomByID(roomId)
	if err != nil {
		return c.JSON(http.StatusNotFound, map[string]string{
			"error": "Room not found",
		})
	}

	// プレイヤーがルームに参加しているかチェック
	playerInRoom := false
	for _, player := range room.Players {
		if player.ID == mockPlayer.ID {
			playerInRoom = true
			break
		}
	}

	if !playerInRoom {
		return c.JSON(http.StatusForbidden, map[string]string{
			"error": "Player is not in this room",
		})
	}

	// ゲームが進行中かチェック
	if room.State != domain.StateGameInProgress {
		return c.JSON(http.StatusConflict, map[string]string{
			"error": "Game is not in progress",
		})
	}

	// 現在のゲームボードを取得
	if len(room.GameBoards) == 0 {
		return c.JSON(http.StatusInternalServerError, map[string]string{
			"error": "No game board available",
		})
	}

	currentBoard := &room.GameBoards[len(room.GameBoards)-1]

	// 数式を検証し、盤面を更新
	domain.AttemptMove(currentBoard, req.Formula)

	// 盤面データを1次元配列に変換
	content := make([]int, 0, currentBoard.Size*currentBoard.Size)
	for i := 0; i < currentBoard.Size; i++ {
		for j := 0; j < currentBoard.Size; j++ {
			content = append(content, currentBoard.Board[i][j])
		}
	}

	// TODO: 実際のスコア計算ロジックを実装
	gainScore := 10

	response := models.Board{
		Content:   content,
		Version:   currentBoard.Version,
		GainScore: gainScore,
	}

	return c.JSON(http.StatusOK, response)
}

// GetRoomsRoomIdResult returns the results of a specific room
func (h *Handler) GetRoomsRoomIdResult(c echo.Context, roomId int) error {
	// TODO: 実際のユーザー認証を実装した後に、ユーザー情報を取得する
	mockPlayer := domain.Player{
		ID:       1,
		UserName: "testuser",
	}

	room, err := h.roomUsecase.GetRoomByID(roomId)
	if err != nil {
		return c.JSON(http.StatusNotFound, map[string]string{
			"error": "Room not found",
		})
	}

	// プレイヤーがルームに参加しているかチェック
	playerInRoom := false
	for _, player := range room.Players {
		if player.ID == mockPlayer.ID {
			playerInRoom = true
			break
		}
	}

	if !playerInRoom {
		return c.JSON(http.StatusForbidden, map[string]string{
			"error": "Player is not in this room",
		})
	}

	// 結果を構築
	var results []models.RoomResultItem
	for _, player := range room.Players {
		results = append(results, models.RoomResultItem{
			User:  player.UserName,
			Score: player.Score,
		})
	}

	return c.JSON(http.StatusOK, results)
}

// handleGameStart はゲーム開始時のカウントダウンと最初のボード生成・送信を処理する
func (h *Handler) handleGameStart(roomID int) {
	// カウントダウンを開始する通知を送信
	if h.notificationService != nil {
		h.notificationService.NotifyRoom(roomID, "countdown_start", map[string]interface{}{
			"message":   "Game starting in 3 seconds",
			"countdown": 3,
		})
	}

	// 3秒のカウントダウン
	for i := 3; i > 0; i-- {
		time.Sleep(1 * time.Second)
		if h.notificationService != nil {
			h.notificationService.NotifyRoom(roomID, "countdown", map[string]interface{}{
				"count": i,
			})
		}
	}

	// カウントダウン完了後、ゲームを実際に開始
	_, err := h.roomUsecase.CompleteCountdown(roomID)
	if err != nil {
		return
	}

	// 新しいボードを生成
	newBoard := domain.NewBoard()

	// ボードをroomに追加
	_, err = h.roomUsecase.UpdateGameBoard(roomID, newBoard)
	if err != nil {
		return
	}

	// ボードデータを1次元配列に変換
	content := make([]int, 0, newBoard.Size*newBoard.Size)
	for i := 0; i < newBoard.Size; i++ {
		for j := 0; j < newBoard.Size; j++ {
			content = append(content, newBoard.Board[i][j])
		}
	}

	// ゲーム開始とボード情報を送信
	if h.notificationService != nil {
		h.notificationService.NotifyRoom(roomID, "game_start", map[string]interface{}{
			"message": "Game started!",
			"board": map[string]interface{}{
				"content": content,
				"version": newBoard.Version,
				"size":    newBoard.Size,
			},
		})
	}
}<|MERGE_RESOLUTION|>--- conflicted
+++ resolved
@@ -95,7 +95,6 @@
 				"error": "Cannot start game: " + err.Error(),
 			})
 		}
-<<<<<<< HEAD
 		// WebSocketでルーム全員にゲーム開始を通知
 		if h.WebSocketHandler != nil {
 			h.WebSocketHandler.BroadcastToRoom(roomId, "game_started", map[string]interface{}{
@@ -103,12 +102,9 @@
 				"message": "Game has started",
 			})
 		}
-=======
 
 		// カウントダウンと最初のボード生成を別のgoroutineで実行
 		go h.handleGameStart(roomId)
-
->>>>>>> bdae3b71
 		return c.NoContent(http.StatusNoContent)
 
 	case models.ABORT:
