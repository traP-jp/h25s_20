--- conflicted
+++ resolved
@@ -8,15 +8,10 @@
 )
 
 type Handler struct {
-<<<<<<< HEAD
-	healthUsecase usecase.HealthUsecase
-	roomUsecase   *usecase.RoomUsecase
-	WebSocketHandler *WebSocketHandler // 追加
-=======
 	healthUsecase       usecase.HealthUsecase
 	roomUsecase         *usecase.RoomUsecase
 	notificationService *notification.Service
->>>>>>> bdae3b71
+  WebSocketHandler *WebSocketHandler
 }
 
 func (h *Handler) GetHealth(c echo.Context) error {
