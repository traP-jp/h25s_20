package usecase

import (
	"errors"
	"fmt"
	"sync"

	"github.com/kaitoyama/kaitoyama-server-template/internal/domain"
	"github.com/kaitoyama/kaitoyama-server-template/openapi/models"
)

type RoomUsecase struct {
	rooms map[int]*domain.Room
	mutex sync.RWMutex
}

func NewRoomUsecase() *RoomUsecase {
	usecase := &RoomUsecase{
		rooms: make(map[int]*domain.Room),
		mutex: sync.RWMutex{},
	}

	// 10個のroomを初期化
	usecase.initializeRooms()

	return usecase
}

// 10個のroomを初期化する
func (r *RoomUsecase) initializeRooms() {
	for i := 1; i <= 10; i++ {
		room := domain.NewRoom(i, fmt.Sprintf("Room %d", i))
		if i%2 == 0 { // 偶数のroomはクローズ
			room.IsOpened = false
		}
		r.rooms[i] = room
	}
}

// すべてのroomを取得
func (r *RoomUsecase) GetRooms() []models.Room {
	r.mutex.RLock()
	defer r.mutex.RUnlock()

	var rooms []models.Room
	for _, domainRoom := range r.rooms {
		// domain.RoomからAPI用のmodels.Roomに変換
		users := make([]string, len(domainRoom.Players))
		for i, player := range domainRoom.Players {
			users[i] = player.UserName // Playerに Name フィールドがあると仮定
		}

		apiRoom := models.Room{
			RoomId:   domainRoom.ID,
			RoomName: domainRoom.Name,
			Users:    users,
			IsOpened: domainRoom.IsOpened,
		}
		rooms = append(rooms, apiRoom)
	}

	return rooms
}

// roomIDでroomを取得
func (r *RoomUsecase) GetRoomByID(roomID int) (*domain.Room, error) {
	r.mutex.RLock()
	defer r.mutex.RUnlock()

	room, exists := r.rooms[roomID]
	if !exists {
		return nil, fmt.Errorf("room with ID %d not found", roomID)
	}

	return room, nil
}

func (r *RoomUsecase) AddPlayerToRoom(roomID int, player domain.Player) (*domain.Room, error) {
	r.mutex.Lock()
	defer r.mutex.Unlock()

	room, exists := r.rooms[roomID]
	if !exists {
		return nil, fmt.Errorf("room with ID %d not found", roomID)
	}

	// プレイヤーがすでに存在するかチェック
	for _, p := range room.Players {
		if p.ID == player.ID {
			return nil, fmt.Errorf("player with ID %d already exists in room %d", player.ID, roomID)
		}
	}

	room.Players = append(room.Players, player)
	return room, nil
}

func (r *RoomUsecase) UpdatePlayerReadyStatus(roomID int, playerID int, isReady bool) (*domain.Room, error) {
	r.mutex.Lock()
	defer r.mutex.Unlock()

	room, exists := r.rooms[roomID]
	if !exists {
		return nil, fmt.Errorf("room with ID %d not found", roomID)
	}

	// プレイヤーを見つけて更新
	playerFound := false
	for i, player := range room.Players {
		if player.ID == playerID {
			room.Players[i].IsReady = isReady
			playerFound = true
			break
		}
	}

	if !playerFound {
		return nil, fmt.Errorf("player with ID %d not found in room %d", playerID, roomID)
	}

	// 全員がREADYになったら状態を更新
	if room.AreAllPlayersReady() && room.State == domain.StateWaitingForPlayers {
		room.TransitionTo(domain.StateAllReady)
	} else if !room.AreAllPlayersReady() && room.State == domain.StateAllReady {
		room.TransitionTo(domain.StateWaitingForPlayers)
	}

	return room, nil
}

// StartGame starts the game for the specified room
func (r *RoomUsecase) StartGame(roomID int) (*domain.Room, error) {
	r.mutex.Lock()
	defer r.mutex.Unlock()

	room, exists := r.rooms[roomID]
	if !exists {
		return nil, fmt.Errorf("room with ID %d not found", roomID)
	}

	err := room.StartGame()
	if err != nil {
		return nil, fmt.Errorf("failed to start game: %w", err)
	}

	return room, nil
}

// AbortGame aborts the game for the specified room
func (r *RoomUsecase) AbortGame(roomID int) (*domain.Room, error) {
	r.mutex.Lock()
	defer r.mutex.Unlock()

	room, exists := r.rooms[roomID]
	if !exists {
		return nil, fmt.Errorf("room with ID %d not found", roomID)
	}

	err := room.AbortGame()
	if err != nil {
		return nil, fmt.Errorf("failed to abort game: %w", err)
	}

	return room, nil
}

// CloseResult closes the result display for a player in the specified room
func (r *RoomUsecase) CloseResult(roomID int, playerID int) (*domain.Room, error) {
	r.mutex.Lock()
	defer r.mutex.Unlock()

	room, exists := r.rooms[roomID]
	if !exists {
		return nil, fmt.Errorf("room with ID %d not found", roomID)
	}

	err := room.CloseResult(playerID)
	if err != nil {
		return nil, fmt.Errorf("failed to close result: %w", err)
	}

	return room, nil
}

<<<<<<< HEAD
// 数式を受け取りスコアとボードの更新を行う
func (r *RoomUsecase) ApplyFormula(roomID int, playerID int, formula string) (*domain.GameBoard, int, error) {
	r.mutex.Lock()
	defer r.mutex.Unlock()

	//ルームが存在するかをチェック
	room, exists := r.rooms[roomID]
	if !exists {
		return nil, 0, fmt.Errorf("room with ID %d not found", roomID)
	}

	// プレイヤーが参加しているかをチェック
	playerInRoom := false
	for _, p := range room.Players {
		if p.ID == playerID {
			playerInRoom = true
			break
		}
	}
	if !playerInRoom {
		return nil, 0, fmt.Errorf("player is not in this room")
	}

	// ゲーム進行中かをチェック
	if room.State != domain.StateGameInProgress {
		return nil, 0, fmt.Errorf("game is not in progress")
	}

	if len(room.GameBoards) == 0 {
		return nil, 0, fmt.Errorf("no game board available")
	}
	currentBoard := &room.GameBoards[len(room.GameBoards)-1]

	// AttemptMoveを呼び出し、成否を受け取る
	success, message := domain.AttemptMove(currentBoard, formula)

	// もし、AttemptMoveの結果が失敗だったら元のボードを送信する
	if !success {
		return currentBoard, 0, errors.New(message)
	}

	// --- 成功した場合のみ、以下の処理を行う ---
	gainScore := 10
	for i := range room.Players {
		if room.Players[i].ID == playerID {
			room.Players[i].Score += gainScore
			break
		}
	}

	return currentBoard, gainScore, nil
=======
// CompleteCountdown completes the countdown and transitions to game in progress
func (r *RoomUsecase) CompleteCountdown(roomID int) (*domain.Room, error) {
	r.mutex.Lock()
	defer r.mutex.Unlock()

	room, exists := r.rooms[roomID]
	if !exists {
		return nil, fmt.Errorf("room with ID %d not found", roomID)
	}

	err := room.CompleteCountdown()
	if err != nil {
		return nil, fmt.Errorf("failed to complete countdown: %w", err)
	}

	return room, nil
}

// UpdateGameBoard updates the game board for the specified room
func (r *RoomUsecase) UpdateGameBoard(roomID int, newBoard domain.GameBoard) (*domain.Room, error) {
	r.mutex.Lock()
	defer r.mutex.Unlock()

	room, exists := r.rooms[roomID]
	if !exists {
		return nil, fmt.Errorf("room with ID %d not found", roomID)
	}

	room.GameBoards = append(room.GameBoards, newBoard)
	return room, nil
>>>>>>> ee0b7661
}<|MERGE_RESOLUTION|>--- conflicted
+++ resolved
@@ -182,7 +182,6 @@
 	return room, nil
 }
 
-<<<<<<< HEAD
 // 数式を受け取りスコアとボードの更新を行う
 func (r *RoomUsecase) ApplyFormula(roomID int, playerID int, formula string) (*domain.GameBoard, int, error) {
 	r.mutex.Lock()
@@ -234,7 +233,8 @@
 	}
 
 	return currentBoard, gainScore, nil
-=======
+}
+
 // CompleteCountdown completes the countdown and transitions to game in progress
 func (r *RoomUsecase) CompleteCountdown(roomID int) (*domain.Room, error) {
 	r.mutex.Lock()
@@ -265,5 +265,4 @@
 
 	room.GameBoards = append(room.GameBoards, newBoard)
 	return room, nil
->>>>>>> ee0b7661
 }