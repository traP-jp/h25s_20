{
  "name": "h25s_20",
  "private": true,
  "version": "0.0.0",
  "type": "module",
  "scripts": {
    "dev": "vite",
    "build": "vue-tsc -b && vite build",
    "preview": "vite preview"
  },
  "dependencies": {
    "@iconify/vue": "^5.0.0",
<<<<<<< HEAD
    "axios": "^1.10.0",
=======
    "pinia": "^3.0.3",
>>>>>>> 2b5f5c49
    "vue": "^3.5.13",
    "vue-router": "^4.5.1"
  },
  "devDependencies": {
    "@types/node": "^24.0.3",
    "@vitejs/plugin-vue": "^5.2.3",
    "@vue/tsconfig": "^0.7.0",
    "typescript": "~5.8.3",
    "vite": "^6.3.5",
    "vue-tsc": "^2.2.8"
  }
}<|MERGE_RESOLUTION|>--- conflicted
+++ resolved
@@ -10,11 +10,8 @@
   },
   "dependencies": {
     "@iconify/vue": "^5.0.0",
-<<<<<<< HEAD
     "axios": "^1.10.0",
-=======
     "pinia": "^3.0.3",
->>>>>>> 2b5f5c49
     "vue": "^3.5.13",
     "vue-router": "^4.5.1"
   },
