<template>
  <div :class="$style.container">
    <div :class="$style.header">Play View: Room{{ roomData[0].name }}</div>
    <div :class="$style.userinfo">
      <OpponentInfo
        v-for="player in players"
        :key="player.name"
        :icon="player.icon"
        :name="player.name"
        :score="player.score"
      />
    </div>

<<<<<<< HEAD
    <MyInfo
      icon="/images/player-self.png"
      name="Me"
      :score="50"
      :time="'10:00'"
      :class="$style.myinfo"
    />
=======
    <MyInfo icon="/images/player-self.png" name="Me" :score="50" :time="'10:00'" />
>>>>>>> 7f61ad4c

    <div :class="$style.board">
      <MainGameBoard v-model:board="board" />
    </div>

    <div :class="$style.inputbox">
      <MathInput v-model:board="board" />
    </div>

    <StartModal />
    <ResultModal />
  </div>
</template>

<script setup lang="ts">
import { ref, provide } from "vue";
import { roomData } from "@/lib/sample-data";

import type { Room } from "@/lib/types.ts";

import OpponentInfo from "@/components/playgame/OpponentInfo.vue";
import MainGameBoard from "@/components/playgame/MainGameBoard.vue";
import MathInput from "@/components/playgame/MathInput.vue";
import MyInfo from "@/components/playgame/MyInfo.vue";
import OverlayModal from "@/components/OverlayModal.vue";
import StartModal from "@/components/playgame/start/StartModal.vue";
import ResultModal from "@/components/playgame/result/ResultModal.vue";

import { ref, watch } from "vue";

const players = [
  { icon: "/images/player1.png", name: "Player 01", score: 30 },
  { icon: "/images/player2.png", name: "Player 02", score: 50 },
];

function handleRoomClick(room: Room) {
  console.log("Room clicked:", room);
}

<<<<<<< HEAD
const showStartModal = ref(false);
const showResultModal = ref(false);

provide('showStartModal', showStartModal);
provide('showResultModal', showResultModal);
=======
const board = ref([1, 2, 3, 4, 5, 6, 7, 8, 1, 2, 3, 4, 5, 6, 7, 8]);

watch(board, (newBoard) => {
  console.log("Board updated:", newBoard);
});
>>>>>>> 7f61ad4c
</script>

<style module>
.container {
  width: 500px;
  height: 100vh;
  margin: 0 auto;
  padding: 20px;
  border: 1px solid var(--border-color, #ccc);
  display: flex;
  flex-direction: column;
  justify-content: flex-start;
}

.header {
  font-size: 24px;
  font-weight: bold;
  text-align: center;
  margin-bottom: 30px;
}

.rooms {
  display: flex;
  flex-direction: column;
  gap: 10px;
}

.myinfo {
  display: flex;
  flex-direction: column;
  border: 1px solid var(--border-color, #ccc);
  text-align: left;
  z-index: 1010;

}

.userinfo {
  display: flex;
  flex-direction: column;
  margin-bottom: 20px;
  border: 1px solid var(--border-color, #ccc);
}
</style><|MERGE_RESOLUTION|>--- conflicted
+++ resolved
@@ -11,17 +11,7 @@
       />
     </div>
 
-<<<<<<< HEAD
-    <MyInfo
-      icon="/images/player-self.png"
-      name="Me"
-      :score="50"
-      :time="'10:00'"
-      :class="$style.myinfo"
-    />
-=======
-    <MyInfo icon="/images/player-self.png" name="Me" :score="50" :time="'10:00'" />
->>>>>>> 7f61ad4c
+    <MyInfo icon="/images/player-self.png" name="Me" :score="50" :time="'10:00'" :class="$style.myinfo" />
 
     <div :class="$style.board">
       <MainGameBoard v-model:board="board" />
@@ -61,19 +51,18 @@
   console.log("Room clicked:", room);
 }
 
-<<<<<<< HEAD
 const showStartModal = ref(false);
 const showResultModal = ref(false);
 
 provide('showStartModal', showStartModal);
 provide('showResultModal', showResultModal);
-=======
+
 const board = ref([1, 2, 3, 4, 5, 6, 7, 8, 1, 2, 3, 4, 5, 6, 7, 8]);
 
 watch(board, (newBoard) => {
   console.log("Board updated:", newBoard);
 });
->>>>>>> 7f61ad4c
+
 </script>
 
 <style module>
