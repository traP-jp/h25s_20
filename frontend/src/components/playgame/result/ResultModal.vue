<template>
  <!-- start -->
  <OverlayModal v-if="showResultModal" @close="showResultModal = false">
    <!-- ここに Component を差し込む -->
    <div>result modal</div>
  </OverlayModal>
  <button @click="showResultModal = true">resultモーダルのテスト</button>
</template>

<script setup lang="ts">
import OverlayModal from "@/components/OverlayModal.vue";
import { ref } from "vue";
const showResultModal = ref(false);
<<<<<<< HEAD

=======
>>>>>>> 150eb40b
</script><|MERGE_RESOLUTION|>--- conflicted
+++ resolved
@@ -10,9 +10,6 @@
 <script setup lang="ts">
 import OverlayModal from "@/components/OverlayModal.vue";
 import { ref } from "vue";
-const showResultModal = ref(false);
-<<<<<<< HEAD
+const showresultModal = ref(false);
 
-=======
->>>>>>> 150eb40b
 </script>