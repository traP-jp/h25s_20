--- conflicted
+++ resolved
@@ -28,14 +28,9 @@
   private baseUrl: string;
   private authToken: string;
 
-<<<<<<< HEAD
-  constructor(baseUrl: string = "https://10ten.trap.show/api", authToken?: string) {
-    this.baseUrl = baseUrl;
-=======
   constructor(baseUrl?: string, authToken: string = "") {
     const config = getConfig();
     this.baseUrl = baseUrl || config.api.baseUrl;
->>>>>>> 9ee281fd
     this.authToken = authToken;
     
     // 初期化時にsessionStorageからトークンを自動復元
