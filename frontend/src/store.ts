import { defineStore } from "pinia";
import { ref } from "vue";
import { useWebSocket, type WebSocketEvent } from "@/lib/websocket";
import { type ResultPlayer, type StartPlayer, type Room } from "@/lib/types";
import { getWsUrl } from "@/config/app";

export const useNotificationStore = defineStore("notificationStore", () => {
  const notifications = ref<string[]>([]);

  const addNotification = (message: string) => {
    notifications.value.push(message);
  };

  return {
    notifications,
    addNotification,
  };
});

// ゲーム開始前のプレイヤー管理ストア
export const useRoomPlayersStore = defineStore("roomPlayersStore", () => {
  const players = ref<StartPlayer[]>([]);

  const updatePlayers = (roomPlayers: Array<{ user_name: string; is_ready: boolean }>) => {
    players.value = roomPlayers.map((player) => ({
      name: player.user_name,
      gold: 0, // デフォルト値（実績データが無いため）
      silver: 0,
      bronze: 0,
      isReady: player.is_ready,
    }));
  };

  const setPlayerReady = (username: string, isReady: boolean) => {
    const player = players.value.find((p) => p.name === username);
    if (player) {
      player.isReady = isReady;
    }
  };

  const clearPlayers = () => {
    players.value = [];
  };

  return {
    players,
    updatePlayers,
    setPlayerReady,
    clearPlayers,
  };
});

// ゲーム結果管理ストア
export const useGameResultStore = defineStore("gameResultStore", () => {
  const players = ref<ResultPlayer[]>([]);

  const updatePlayers = (finalScores: Array<{ user_name: string; score: number }>) => {
    // スコア順でソートしてランクを計算
    const sortedScores = [...finalScores].sort((a, b) => b.score - a.score);

    players.value = sortedScores.map((player, index) => ({
      name: player.user_name,
      score: player.score,
      rank: index + 1,
    }));
  };

  const clearPlayers = () => {
    players.value = [];
  };

  return {
    players,
    updatePlayers,
    clearPlayers,
  };
});

// ルーム情報管理ストア
export const useCurrentRoomStore = defineStore("currentRoomStore", () => {
  const currentRoom = ref<Room | null>(null);

  const setCurrentRoom = (room: Room) => {
    currentRoom.value = room;
    // localStorageにも保存してPWAでの状態保持を確実にする
    localStorage.setItem("currentRoom", JSON.stringify(room));
  };

  const getCurrentRoom = () => {
    if (!currentRoom.value) {
      // メモリにない場合はlocalStorageから復元
      const stored = localStorage.getItem("currentRoom");
      if (stored) {
        try {
          currentRoom.value = JSON.parse(stored);
        } catch (error) {
          console.error("Failed to parse stored room data:", error);
        }
      }
    }
    return currentRoom.value;
  };

  const clearCurrentRoom = () => {
    currentRoom.value = null;
    localStorage.removeItem("currentRoom");
  };

  return {
    currentRoom,
    setCurrentRoom,
    getCurrentRoom,
    clearCurrentRoom,
  };
});

// WebSocket接続のグローバル管理
export const useWebSocketStore = defineStore("webSocketStore", () => {
  const wsManager = ref<ReturnType<typeof useWebSocket> | null>(null);
  const isConnected = ref(false);
  const currentUsername = ref<string>("");

  // 初期化時にlocalStorageからユーザー名を復元
  const initializeFromStorage = () => {
    const storedUsername = localStorage.getItem("username") || sessionStorage.getItem("username");
    if (storedUsername && !currentUsername.value) {
      currentUsername.value = storedUsername;
      console.log("Restored username from storage:", storedUsername);
      return true;
    }
    return false;
  };

  // WebSocket接続の自動復元
  const autoRestoreConnection = () => {
    if (initializeFromStorage() && !wsManager.value) {
      console.log("Auto-restoring WebSocket connection for:", currentUsername.value);
      initializeWebSocket(currentUsername.value);
      return true;
    }
    return false;
  };

  // WebSocket接続を初期化
  const initializeWebSocket = (username: string, onMessage?: (event: WebSocketEvent) => void) => {
    if (wsManager.value) {
      // 既存の接続がある場合は切断
      wsManager.value.destroy();
    }

    currentUsername.value = username;
<<<<<<< HEAD
    // localStorageとsessionStorageの両方にユーザー名を保存
    localStorage.setItem("username", username);
    sessionStorage.setItem("username", username);
    
    const wsUrl = `wss://10ten.trap.show/api/ws?username=${encodeURIComponent(username)}`;
=======
    const wsUrl = getWsUrl(`username=${encodeURIComponent(username)}`);
>>>>>>> 9ee281fd

    wsManager.value = useWebSocket(wsUrl, (event: WebSocketEvent) => {
      console.log("Global WebSocket received:", event);
      if (onMessage) {
        onMessage(event);
      }
    });

    // 接続開始
    if (wsManager.value) {
      wsManager.value.connect();
    }

    return wsManager.value;
  };

  // WebSocket接続を切断
  const disconnectWebSocket = () => {
    if (wsManager.value) {
      wsManager.value.destroy();
      wsManager.value = null;
      isConnected.value = false;
    }
  };

  // メッセージ送信
  const sendMessage = (event: any) => {
    if (wsManager.value) {
      wsManager.value.send(event);
    } else {
      console.warn("WebSocket is not connected");
    }
  };

  // 現在の接続マネージャーを取得
  const getWebSocketManager = () => {
    return wsManager.value;
  };

  // 現在の接続状態を取得
  const getConnectionStatus = () => {
    if (!wsManager.value) return false;
    // 型エラー回避のため any でキャスト
    return (wsManager.value as any).isConnected?.value || false;
  };

  return {
    wsManager,
    isConnected,
    currentUsername,
    initializeFromStorage,
    autoRestoreConnection,
    initializeWebSocket,
    disconnectWebSocket,
    sendMessage,
    getWebSocketManager,
    getConnectionStatus,
  };
});<|MERGE_RESOLUTION|>--- conflicted
+++ resolved
@@ -149,15 +149,7 @@
     }
 
     currentUsername.value = username;
-<<<<<<< HEAD
-    // localStorageとsessionStorageの両方にユーザー名を保存
-    localStorage.setItem("username", username);
-    sessionStorage.setItem("username", username);
-    
-    const wsUrl = `wss://10ten.trap.show/api/ws?username=${encodeURIComponent(username)}`;
-=======
     const wsUrl = getWsUrl(`username=${encodeURIComponent(username)}`);
->>>>>>> 9ee281fd
 
     wsManager.value = useWebSocket(wsUrl, (event: WebSocketEvent) => {
       console.log("Global WebSocket received:", event);
